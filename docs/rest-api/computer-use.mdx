---
title: "Computer Action"
openapi: "POST /computer-use"
description: "Execute computer actions in the virtual desktop environment"
---

Execute actions like mouse movements, clicks, keyboard input, and screenshots in the Bytebot desktop environment.

## Request

<ParamField body="action" type="string" required>
  The type of computer action to perform. Must be one of: `move_mouse`,
  `click_mouse`, `drag_mouse`, `scroll`, `press_key`, `type_text`, `wait`,
<<<<<<< HEAD
  `screenshot`, `get_cursor_position`.
=======
  `screenshot`, `cursor_position`.
>>>>>>> aacce215
</ParamField>

### Mouse Actions

<Accordion title="move_mouse">
  <ParamField body="coordinates" type="object" required>
    The target coordinates to move to.
    
    <Expandable title="coordinates properties">
      <ParamField body="x" type="number" required>
        X coordinate (horizontal position)
      </ParamField>
      <ParamField body="y" type="number" required>
        Y coordinate (vertical position)
      </ParamField>
    </Expandable>
  </ParamField>

**Example Request**

```json
{
  "action": "move_mouse",
  "coordinates": {
    "x": 100,
    "y": 200
  }
}
```

</Accordion>

<Accordion title="click_mouse">
  <ParamField body="coordinates" type="object">
    The coordinates to click (uses current cursor position if omitted).
    
    <Expandable title="coordinates properties">
      <ParamField body="x" type="number" required>
        X coordinate (horizontal position)
      </ParamField>
      <ParamField body="y" type="number" required>
        Y coordinate (vertical position)
      </ParamField>
    </Expandable>
  </ParamField>

{" "}
<<<<<<< HEAD
<ParamField body="button" type="string" required>
  Mouse button to click. Must be one of: `left`, `right`, `middle`.
</ParamField>

{" "}
<ParamField body="numClicks" type="number">
  Number of clicks to perform. Default: `1`
</ParamField>

{" "}
=======

<ParamField body="button" type="string" required>
  Mouse button to click. Must be one of: `left`, `right`, `middle`.
</ParamField>

{" "}

<ParamField body="numClicks" type="number">
  Number of clicks to perform. Default: `1`
</ParamField>

{" "}

>>>>>>> aacce215
<ParamField body="holdKeys" type="array">
  Keys to hold while clicking (e.g., ['ctrl', 'shift'])
  <Expandable title="holdKeys">
    <ParamField body="0" type="string">
      Key name
    </ParamField>
  </Expandable>
</ParamField>

**Example Request**

```json
{
  "action": "click_mouse",
  "coordinates": {
    "x": 150,
    "y": 250
  },
  "button": "left",
  "numClicks": 2
}
```

</Accordion>

<Accordion title="drag_mouse">
  <ParamField body="path" type="array" required>
    Array of coordinate objects for the drag path.
    
    <Expandable title="path">
      <ParamField body="0" type="object">
        <Expandable title="properties">
          <ParamField body="x" type="number" required>
            X coordinate
          </ParamField>
          <ParamField body="y" type="number" required>
            Y coordinate
          </ParamField>
        </Expandable>
      </ParamField>
    </Expandable>
  </ParamField>

{" "}
<<<<<<< HEAD
<ParamField body="button" type="string" required>
  Mouse button to use for dragging. Must be one of: `left`, `right`, `middle`.
</ParamField>

{" "}
=======

<ParamField body="button" type="string" required>
  Mouse button to use for dragging. Must be one of: `left`, `right`, `middle`.
</ParamField>

{" "}

>>>>>>> aacce215
<ParamField body="holdKeys" type="array">
  Keys to hold while dragging.
</ParamField>

**Example Request**

```json
{
  "action": "drag_mouse",
  "path": [
    { "x": 100, "y": 100 },
    { "x": 200, "y": 200 }
  ],
  "button": "left"
}
```

</Accordion>

<Accordion title="scroll">
  <ParamField body="coordinates" type="object">
    The coordinates to scroll at (uses current cursor position if omitted).
    
    <Expandable title="coordinates properties">
      <ParamField body="x" type="number" required>
        X coordinate
      </ParamField>
      <ParamField body="y" type="number" required>
        Y coordinate
      </ParamField>
    </Expandable>
  </ParamField>

{" "}
<<<<<<< HEAD
<ParamField body="direction" type="string" required>
  Scroll direction. Must be one of: `up`, `down`, `left`, `right`.
</ParamField>

{" "}
<ParamField body="amount" type="number" required>
  Scroll amount in pixels.
</ParamField>

{" "}
=======

<ParamField body="direction" type="string" required>
  Scroll direction. Must be one of: `up`, `down`, `left`, `right`.
</ParamField>

{" "}

<ParamField body="amount" type="number" required>
  Scroll amount in pixels.
</ParamField>

{" "}

>>>>>>> aacce215
<ParamField body="holdKeys" type="array">
  Keys to hold while scrolling.
</ParamField>

**Example Request**

```json
{
  "action": "scroll",
  "direction": "down",
  "amount": 100
}
```

</Accordion>

### Keyboard Actions

<Accordion title="press_key">
  <ParamField body="key" type="string" required>
    The key to press (e.g., 'a', 'enter', 'tab').
  </ParamField>

{" "}
<<<<<<< HEAD
=======

>>>>>>> aacce215
<ParamField body="modifiers" type="array">
  Modifier keys to hold (e.g., ['alt', 'shift']).
  <Expandable title="modifiers">
    <ParamField body="0" type="string">
      Modifier key name
    </ParamField>
  </Expandable>
</ParamField>

**Example Request**

```json
{
  "action": "press_key",
  "key": "tab",
  "modifiers": ["alt"]
}
```

</Accordion>

<Accordion title="type_text">
  <ParamField body="text" type="string" required>
    The text to type.
  </ParamField>

{" "}
<<<<<<< HEAD
=======

>>>>>>> aacce215
<ParamField body="delay" type="number">
  Delay between keystrokes in milliseconds. Default: `0`
</ParamField>

**Example Request**

```json
{
  "action": "type_text",
  "text": "Hello, Bytebot!",
  "delay": 50
}
```

</Accordion>

### System Actions

<Accordion title="wait">
  <ParamField body="duration" type="number" required>
    Wait duration in milliseconds.
  </ParamField>

**Example Request**

```json
{
  "action": "wait",
  "duration": 2000
}
```

</Accordion>

<Accordion title="screenshot">
  No parameters required.

**Example Request**

```json
{
  "action": "screenshot"
}
```

</Accordion>

<Accordion title="cursor_position">
  No parameters required.

**Example Request**

```json
{
<<<<<<< HEAD
  "action": "get_cursor_position"
=======
  "action": "cursor_position"
>>>>>>> aacce215
}
```

</Accordion>

## Response

<ResponseField name="success" type="boolean">
  Indicates if the operation was successful.
</ResponseField>

<ResponseField name="data" type="object">
  Action-specific response data.
</ResponseField>

<ResponseField name="error" type="string">
  Error message if `success` is `false`.
</ResponseField>

### Response Examples

<AccordionGroup>
  <Accordion title="screenshot">
    ```json
    {
      "success": true,
      "data": {
        "image": "base64-encoded-image-data",
        "width": 1280,
        "height": 720
      },
      "error": null
    }
    ```
  </Accordion>

  <Accordion title="cursor_position">
    ```json
    {
      "success": true,
      "data": {
        "x": 452,
        "y": 213
      },
      "error": null
    }
    ```
  </Accordion>

  <Accordion title="Error Response">
    ```json
    {
      "success": false,
      "data": null,
      "error": "Invalid coordinates provided"
    }
    ```
  </Accordion>
</AccordionGroup>

### Code Examples

<CodeGroup>
```bash cURL
curl -X POST http://localhost:9990/computer-use \
  -H "Content-Type: application/json" \
  -d '{"action": "move_mouse", "coordinates": {"x": 100, "y": 200}}'
```

```python Python
import requests

def control_computer(action, **params):
    url = "http://localhost:9990/computer-use"
    data = {"action": action, **params}
    response = requests.post(url, json=data)
    return response.json()

# Move the mouse
result = control_computer("move_mouse", coordinates={"x": 100, "y": 100})
print(result)
```

```javascript JavaScript
const axios = require("axios");

async function controlComputer(action, params = {}) {
  const url = "http://localhost:9990/computer-use";
  const data = { action, ...params };
  const response = await axios.post(url, data);
  return response.data;
}

// Move mouse example
controlComputer("move_mouse", { coordinates: { x: 100, y: 100 } })
  .then((result) => console.log(result))
  .catch((error) => console.error("Error:", error));
```

</CodeGroup><|MERGE_RESOLUTION|>--- conflicted
+++ resolved
@@ -11,11 +11,7 @@
 <ParamField body="action" type="string" required>
   The type of computer action to perform. Must be one of: `move_mouse`,
   `click_mouse`, `drag_mouse`, `scroll`, `press_key`, `type_text`, `wait`,
-<<<<<<< HEAD
-  `screenshot`, `get_cursor_position`.
-=======
   `screenshot`, `cursor_position`.
->>>>>>> aacce215
 </ParamField>
 
 ### Mouse Actions
@@ -63,32 +59,19 @@
   </ParamField>
 
 {" "}
-<<<<<<< HEAD
+
 <ParamField body="button" type="string" required>
   Mouse button to click. Must be one of: `left`, `right`, `middle`.
 </ParamField>
 
 {" "}
+
 <ParamField body="numClicks" type="number">
   Number of clicks to perform. Default: `1`
 </ParamField>
 
 {" "}
-=======
-
-<ParamField body="button" type="string" required>
-  Mouse button to click. Must be one of: `left`, `right`, `middle`.
-</ParamField>
-
-{" "}
-
-<ParamField body="numClicks" type="number">
-  Number of clicks to perform. Default: `1`
-</ParamField>
-
-{" "}
-
->>>>>>> aacce215
+
 <ParamField body="holdKeys" type="array">
   Keys to hold while clicking (e.g., ['ctrl', 'shift'])
   <Expandable title="holdKeys">
@@ -133,21 +116,13 @@
   </ParamField>
 
 {" "}
-<<<<<<< HEAD
+
 <ParamField body="button" type="string" required>
   Mouse button to use for dragging. Must be one of: `left`, `right`, `middle`.
 </ParamField>
 
 {" "}
-=======
-
-<ParamField body="button" type="string" required>
-  Mouse button to use for dragging. Must be one of: `left`, `right`, `middle`.
-</ParamField>
-
-{" "}
-
->>>>>>> aacce215
+
 <ParamField body="holdKeys" type="array">
   Keys to hold while dragging.
 </ParamField>
@@ -182,32 +157,19 @@
   </ParamField>
 
 {" "}
-<<<<<<< HEAD
+
 <ParamField body="direction" type="string" required>
   Scroll direction. Must be one of: `up`, `down`, `left`, `right`.
 </ParamField>
 
 {" "}
+
 <ParamField body="amount" type="number" required>
   Scroll amount in pixels.
 </ParamField>
 
 {" "}
-=======
-
-<ParamField body="direction" type="string" required>
-  Scroll direction. Must be one of: `up`, `down`, `left`, `right`.
-</ParamField>
-
-{" "}
-
-<ParamField body="amount" type="number" required>
-  Scroll amount in pixels.
-</ParamField>
-
-{" "}
-
->>>>>>> aacce215
+
 <ParamField body="holdKeys" type="array">
   Keys to hold while scrolling.
 </ParamField>
@@ -232,10 +194,7 @@
   </ParamField>
 
 {" "}
-<<<<<<< HEAD
-=======
-
->>>>>>> aacce215
+
 <ParamField body="modifiers" type="array">
   Modifier keys to hold (e.g., ['alt', 'shift']).
   <Expandable title="modifiers">
@@ -263,10 +222,7 @@
   </ParamField>
 
 {" "}
-<<<<<<< HEAD
-=======
-
->>>>>>> aacce215
+
 <ParamField body="delay" type="number">
   Delay between keystrokes in milliseconds. Default: `0`
 </ParamField>
@@ -321,11 +277,7 @@
 
 ```json
 {
-<<<<<<< HEAD
-  "action": "get_cursor_position"
-=======
   "action": "cursor_position"
->>>>>>> aacce215
 }
 ```
 
